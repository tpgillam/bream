from __future__ import annotations

import abc
import dataclasses
import enum
import typing
from typing import NewType

if typing.TYPE_CHECKING:
    from collections.abc import Iterable

# FIXME: warning -- version 0 is for pre-alpha development and WILL be broken on a
#   regular basis
# FIXME: rename this (and key) to something like 'amber format version'? This should
#   _not_ be confused with the version of the amber library itself.
AMBER_VERSION = 0
"""This tracks the techniques used to serialise objects with amber.

The version will be incremented whenever breaking changes are made to amber.
"""


class Keys(enum.Enum):
    """Special reserved keys for use in amber."""

    amber_version = "_amber_version"
    payload = "_payload"
    type_label = "_type"
    version = "_version"


# FIXME: should the document also contain some kind of identifier for the format? This
#    would mirror some property added to `SerialisationFormat`.
class Document(typing.TypedDict):
    """The structure of an amber document."""

    _amber_version: int
    _payload: JsonType


class CoderEncoded(typing.TypedDict):
    """The structure of a subtree encoded with a Coder."""

    _type: TypeLabel
    _version: int
    _payload: JsonType


_JsonElement = bool | float | int | str | None
type JsonType = _JsonElement | list[JsonType] | dict[str, JsonType]

TypeLabel = NewType("TypeLabel", str)
"""Represent a label for a type."""


@dataclasses.dataclass(frozen=True, slots=True, kw_only=True)
class TypeSpec:
    """Represent a type that can be imported from a module."""

    module: str
    name: str

    @staticmethod
    def from_type(type_: type) -> TypeSpec:
        return TypeSpec(module=type_.__module__, name=type_.__name__)


# TODO: these error types, or exceptions?


@dataclasses.dataclass(frozen=True, slots=True)
class NoEncoderAvailable:
    value: object


@dataclasses.dataclass(frozen=True, slots=True)
class UnencodableDictKey:
    value: object


EncodeError = NoEncoderAvailable | UnencodableDictKey


@dataclasses.dataclass(frozen=True, slots=True)
class UnsupportedAmberVersion:
    """The version of amber specified for deserialisation is unsupported."""

    amber_version: int


@dataclasses.dataclass(frozen=True, slots=True)
class NoDecoderAvailable:
    """No decoder is available for the given type_label."""

    type_label: TypeLabel


@dataclasses.dataclass(frozen=True, slots=True)
class UnsupportedCoderVersion:
    """The version requested for deserialisation is not supported."""

    type_label: TypeLabel
    version_provided: int


@dataclasses.dataclass(frozen=True, slots=True)
class InvalidPayloadData:
    type_label: TypeLabel
    data: JsonType
    msg: str | None = None


@dataclasses.dataclass(frozen=True, slots=True)
class InvalidJson:
    data: object


DecodeError = (
    UnsupportedAmberVersion
    | NoDecoderAvailable
    | UnsupportedCoderVersion
    | InvalidPayloadData
    | InvalidJson
)


class Coder[T](abc.ABC):
    """Encapsulate encoding & decoding for a specific type."""

    @property
    @abc.abstractmethod
    def type_label(self) -> TypeLabel:
        """A label for the type this encoder handles.

        This should be an identifier that is unique within the format. It can NEVER be
        changed once specified if wanting to maintain backwards compatibility.
        """

    # FIXME: I suspect neither the type_spec nor type_label should not actually live
    #   on the coder. That's because two things are both decoupled from `version`.
    #   If we move a type then we should change where we build the format, but hopefully
    #   the coder itself doesn't have to be changed.
    @property
    @abc.abstractmethod
    def type_spec(self) -> TypeSpec:
        """The `TypeSpec` for the type that this coder can handle.

        Note that changing the `TypeSpec` need not trigger a bump in the `version`. For
        example, an `ImportableType` might be renamed, or moved to another module. This
        means that the type spec changes.
        """

    @property
    @abc.abstractmethod
    def version(self) -> int:
        """The current version of this coder.

        This is an integer, and it should be incremented whenever a breaking change is
        made. For example:

            - The type `T` might be altered to change its representation. The
              corresponding `Coder` version should be bumped, and (if possible) a
              fallback pathway provided in `encode` to decode older version to the
              current runtime representation.

            - `T` may be unaltered, but an optimisation is made to the encoded
              representation. The version should also be increased, and a compatibility
              pathway be provided.
        """

    # FIXME: open issue about avoiding cycles.
    @abc.abstractmethod
    def encode(self, value: T, fmt: SerialisationFormat) -> EncodeError | JsonType:
        """Encode `value` using this coder's current version.

        Note that this must encode recursively. Implementers should use `fmt` with
        `amber.encode` to encode any child entities.

        Will return an `EncodeError` if encoding isn't possible.
        """

    @abc.abstractmethod
    def decode(
        self,
        data: JsonType,
        fmt: SerialisationFormat,
        coder_version: int,
        amber_version: int,
    ) -> DecodeError | T:
        """Decode `data`, assuming it was encoded with `coder_version` of this coder.

        Note that `data` may contain other encoded types. Implementers should use `fmt`
        and `amber_version` with `amber.decode` to decode any child entities.

        Will return a `DecodeError` if decoding isn't possible.
        """


@typing.final
class SerialisationFormat:
    # FIXME: do we want a version here?
    # version: int
    # """The current version of the serialisation format."""

    def __init__(self, *, coders: Iterable[Coder[typing.Any]]) -> None:
        # FIXME: reject coders for primitive json types
        spec_to_coder: dict[TypeSpec, Coder[typing.Any]] = {}
        for coder in coders:
            spec = coder.type_spec
            if spec in spec_to_coder:
                msg = f"multiple coders for {coder.type_spec}"
                raise ValueError(msg)
            spec_to_coder[spec] = coder
        self._spec_to_coder = spec_to_coder
        self._coders = tuple(spec_to_coder.values())

    @property
    def coders(self) -> tuple[Coder[typing.Any], ...]:
        """All `Coder` instances registered with this format."""
        return self._coders

    def find_coder_for_value[T](self, obj: T) -> Coder[T] | None:
        """Find a suitable coder for `obj`, or `None` if there isn't one."""
        # FIXME: reject coders for primitive json types
        spec = TypeSpec.from_type(type(obj))
<<<<<<< HEAD
        # PERF: we don't want this to be an O(N) lookup! Build some maps on construction
        #   to ensure that we don't do anything silly.
        for coder in self._coders:
            if coder.type_spec == spec:
                return coder
        return None

    def find_coder_for_type_label(
        self, type_label: TypeLabel
    ) -> Coder[typing.Any] | None:
        """Find a suitable coder for `type_label`, or `None` if there isn't one."""
        # PERF: make this not O(N)
        for coder in self._coders:
            if coder.type_label == type_label:
                return coder
        return None
=======
        return self._spec_to_coder.get(spec)
>>>>>>> ce0133a7


def encode_to_document(obj: object, fmt: SerialisationFormat) -> EncodeError | Document:
    """Encode `obj`, and place inside an amber document."""
    payload = encode(obj, fmt)
    if isinstance(payload, EncodeError):
        return payload

    return {Keys.amber_version.value: AMBER_VERSION, Keys.payload.value: payload}


def _is_valid_dict_key(x: object) -> typing.TypeGuard[str]:
    if not isinstance(x, str):
        return False
    return x not in Keys


def encode(obj: object, fmt: SerialisationFormat) -> EncodeError | JsonType:
    if isinstance(obj, _JsonElement):
        return obj

    if isinstance(obj, list):
        return _encode_list(obj, fmt)  # pyright: ignore [reportUnknownArgumentType]

    if isinstance(obj, dict):
        return _encode_dict(obj, fmt)  # pyright: ignore [reportUnknownArgumentType]

    # We have handled all native types; now we delegate to the custom coders.
    # NOTE: suppressing pyright's inability to reason that a `CoderEncoded` is a special
    #   case of `JsonType`.
    return _encode_custom(obj, fmt)  # pyright: ignore [reportReturnType]


# TODO: should these be Coders for builtins?
def _encode_list(
    obj: list[typing.Any], fmt: SerialisationFormat
) -> EncodeError | list[JsonType]:
    result: list[JsonType] = []
    for x in obj:
        x_encoded = encode(x, fmt)
        if isinstance(x_encoded, EncodeError):
            return x_encoded
        result.append(x_encoded)
    return result


def _encode_dict(
    obj: dict[typing.Any, typing.Any], fmt: SerialisationFormat
) -> EncodeError | dict[str, JsonType]:
    result: dict[str, JsonType] = {}
    for k, v in obj.items():
        # TODO: Support non-string keys -- this will require a different representation
        #   for a dict.
        if not _is_valid_dict_key(k):
            return UnencodableDictKey(k)
        v_encoded = encode(v, fmt)
        if isinstance(v_encoded, EncodeError):
            return v_encoded
        result[k] = v_encoded
    return result


def _encode_custom(obj: object, fmt: SerialisationFormat) -> EncodeError | CoderEncoded:
    coder = fmt.find_coder_for_value(obj)
    if coder is None:
        return NoEncoderAvailable(obj)

    payload = coder.encode(obj, fmt)
    if isinstance(payload, EncodeError):
        return payload
    return {
        Keys.type_label.value: coder.type_label,
        Keys.version.value: coder.version,
        Keys.payload.value: payload,
    }


def decode_document(
    document: Document, fmt: SerialisationFormat
) -> DecodeError | object:
    """Decode an amber document."""
    return decode(
        obj=document["_payload"], fmt=fmt, amber_version=document["_amber_version"]
    )


def decode(
    obj: JsonType, fmt: SerialisationFormat, amber_version: int
) -> DecodeError | object:
    # FIXME: version 0 should get a special error once we go stable.
    if amber_version != 0:
        return UnsupportedAmberVersion(amber_version=amber_version)

    if isinstance(obj, _JsonElement):
        return obj

    if isinstance(obj, list):
        return _decode_list(obj, fmt, amber_version)

    if isinstance(obj, dict):  # pyright: ignore [reportUnnecessaryIsInstance]
        if Keys.type_label.value in obj:
            # FIXME: if keys are not as expected here return appropriate error value.
            #   (this will also fix the argument type error below)
            return _decode_custom(obj, fmt, amber_version)
        return _decode_dict(obj, fmt, amber_version)

    # NOTE: strictly unreachable, but we're catching the case where the function has
    # been called in a manner that doesn't obey the static types.
    typing.assert_never(obj)
    return InvalidJson(obj)


def _decode_list(
    obj: list[JsonType], fmt: SerialisationFormat, amber_version: int
) -> DecodeError | list[object]:
    res: list[object] = []
    for x in obj:
        tmp = decode(x, fmt, amber_version)
        # FIXME: that we're not getting a linter error since the success path might just
        # be an 'object'. We should probably use some kind of 'Result' type if avoiding
        # exceptions.
        if isinstance(tmp, DecodeError):
            return tmp
        res.append(x)
    return res


def _decode_dict(
    obj: dict[str, JsonType], fmt: SerialisationFormat, amber_version: int
) -> DecodeError | dict[str, object]:
    res: dict[str, object] = {}
    for k, v in obj.items():
        tmp = decode(v, fmt, amber_version)
        # FIXME: that we're not getting a linter error since the success path might just
        # be an 'object'. We should probably use some kind of 'Result' type if avoiding
        # exceptions.
        if isinstance(tmp, DecodeError):
            return tmp
        res[k] = v
    return res


def _decode_custom(
    obj: CoderEncoded, fmt: SerialisationFormat, amber_version: int
) -> DecodeError | object:
    type_label = obj[Keys.type_label.value]
    coder = fmt.find_coder_for_type_label(type_label)
    if coder is None:
        return NoDecoderAvailable(type_label)

    version = obj[Keys.version.value]
    payload = obj[Keys.payload.value]

    return coder.decode(payload, fmt, version, amber_version)<|MERGE_RESOLUTION|>--- conflicted
+++ resolved
@@ -223,13 +223,7 @@
         """Find a suitable coder for `obj`, or `None` if there isn't one."""
         # FIXME: reject coders for primitive json types
         spec = TypeSpec.from_type(type(obj))
-<<<<<<< HEAD
-        # PERF: we don't want this to be an O(N) lookup! Build some maps on construction
-        #   to ensure that we don't do anything silly.
-        for coder in self._coders:
-            if coder.type_spec == spec:
-                return coder
-        return None
+        return self._spec_to_coder.get(spec)
 
     def find_coder_for_type_label(
         self, type_label: TypeLabel
@@ -240,9 +234,6 @@
             if coder.type_label == type_label:
                 return coder
         return None
-=======
-        return self._spec_to_coder.get(spec)
->>>>>>> ce0133a7
 
 
 def encode_to_document(obj: object, fmt: SerialisationFormat) -> EncodeError | Document:
